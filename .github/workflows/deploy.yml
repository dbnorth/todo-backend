name: DEPLOY TO STAGING

on:
    pull_request:
        types: [closed]
        branches:
            - develop

jobs:
    aws-deploy:
        runs-on: ubuntu-latest
        steps:
            - uses: actions/checkout@v2
              with:
                  ref: develop
            - uses: actions/setup-node@v1
            - run: npm install
            - run: npm run build
            - run: npm run bundle
            - name: Deploy to Server
              uses: easingthemes/ssh-deploy@v2.1.1
              env:
<<<<<<< HEAD
                  SSH_PRIVATE_KEY: ${{ secrets.SERVER_SSH_KEY }}
                  ARGS: '-rltgoDzvO --delete'
                  SOURCE: 'dist/'
                  REMOTE_HOST: 'todo.eaglesoftwareteam.com'
                  REMOTE_USER: ubuntu
                  TARGET: '/nodeapps/todo-backend'
            - name: Execute SSH commmands on remote server
              uses: JimCronqvist/action-ssh@master
              env:
                  NAME: 'Root'
              with:
                  hosts: 'user@todo.eaglesoftwareteam.com'
                  privateKey: ${{ secrets.PRIVATE_KEY }}
                  debug: false
                  command: |
                      cd /nodeapps/todo-backend
                      npm install
                      npm build
                      systemctl stop todo-backend
                      copy todo-backend.service /lib/systemd/system/todo-backend.service
                      systemctl start todo-backend
=======
                    SSH_PRIVATE_KEY: ${{ secrets.SERVER_SSH_KEY }}
                    ARGS: "-rltgoDzvO --delete"
                    SOURCE: "deploy/"
                    REMOTE_HOST: "todo.eaglesoftwareteam.com"
                    REMOTE_USER: ubuntu
                    TARGET: "/nodeapps/todo-backend"
© 2020 GitHub, Inc.
>>>>>>> d9a7e3e8
<|MERGE_RESOLUTION|>--- conflicted
+++ resolved
@@ -20,7 +20,6 @@
             - name: Deploy to Server
               uses: easingthemes/ssh-deploy@v2.1.1
               env:
-<<<<<<< HEAD
                   SSH_PRIVATE_KEY: ${{ secrets.SERVER_SSH_KEY }}
                   ARGS: '-rltgoDzvO --delete'
                   SOURCE: 'dist/'
@@ -42,12 +41,3 @@
                       systemctl stop todo-backend
                       copy todo-backend.service /lib/systemd/system/todo-backend.service
                       systemctl start todo-backend
-=======
-                    SSH_PRIVATE_KEY: ${{ secrets.SERVER_SSH_KEY }}
-                    ARGS: "-rltgoDzvO --delete"
-                    SOURCE: "deploy/"
-                    REMOTE_HOST: "todo.eaglesoftwareteam.com"
-                    REMOTE_USER: ubuntu
-                    TARGET: "/nodeapps/todo-backend"
-© 2020 GitHub, Inc.
->>>>>>> d9a7e3e8
